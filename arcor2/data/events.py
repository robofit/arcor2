# -*- coding: utf-8 -*-

import re
from dataclasses import dataclass, field
from typing import List, Optional

from dataclasses_jsonschema import JsonSchemaMixin

from arcor2.data import common, object_type


def wo_suffix(name: str) -> str:
    return re.sub('Event$', '', name)


class EventType(common.StrEnum):

    ADD: str = "add"
    UPDATE: str = "update"
    REMOVE: str = "remove"
    UPDATE_BASE: str = "update_base"


"""
------------------------------------------------------------------------------------------------------------------------
Common stuff
------------------------------------------------------------------------------------------------------------------------
"""


@dataclass
class Event(JsonSchemaMixin):

    event: str = field(default="", init=False)
    change_type: Optional[EventType] = None
    parent_id: Optional[str] = None


"""
------------------------------------------------------------------------------------------------------------------------
Project / scene
------------------------------------------------------------------------------------------------------------------------
"""


@dataclass
class SceneChanged(Event):

    data: Optional[common.Scene] = None
    event: str = field(default=wo_suffix(__qualname__), init=False)  # type: ignore  # noqa: F821


@dataclass
class SceneSaved(Event):

    event: str = field(default=wo_suffix(__qualname__), init=False)  # type: ignore  # noqa: F821


@dataclass
class ProjectChanged(Event):

    data: Optional[common.Project] = None
    event: str = field(default=wo_suffix(__qualname__), init=False)  # type: ignore  # noqa: F821


@dataclass
class ProjectSaved(Event):

    event: str = field(default=wo_suffix(__qualname__), init=False)  # type: ignore  # noqa: F821


@dataclass
class ActionPointChanged(Event):

    data: Optional[common.ProjectActionPoint] = None
    event: str = field(default=wo_suffix(__qualname__), init=False)  # type: ignore  # noqa: F821


@dataclass
class ActionChanged(Event):

    data: Optional[common.Action] = None
    event: str = field(default=wo_suffix(__qualname__), init=False)  # type: ignore  # noqa: F821


@dataclass
class OrientationChanged(Event):

    data: Optional[common.NamedOrientation] = None
    event: str = field(default=wo_suffix(__qualname__), init=False)  # type: ignore  # noqa: F821


@dataclass
class JointsChanged(Event):

    data: Optional[common.ProjectRobotJoints] = None
    event: str = field(default=wo_suffix(__qualname__), init=False)  # type: ignore  # noqa: F821


@dataclass
class SceneObjectChanged(Event):

    data: Optional[common.SceneObject] = None
    event: str = field(default=wo_suffix(__qualname__), init=False)  # type: ignore  # noqa: F821


@dataclass
class SceneServiceChanged(Event):

    data: Optional[common.SceneService] = None
    event: str = field(default=wo_suffix(__qualname__), init=False)  # type: ignore  # noqa: F821


"""
------------------------------------------------------------------------------------------------------------------------
Project execution
------------------------------------------------------------------------------------------------------------------------
"""


@dataclass
class ProjectExceptionEventData(JsonSchemaMixin):

    message: str = field(default_factory=str)
    type: str = field(default_factory=str)
    handled: bool = False


@dataclass
class ProjectExceptionEvent(Event):

    data: ProjectExceptionEventData = field(default_factory=ProjectExceptionEventData)
    event: str = field(default=wo_suffix(__qualname__), init=False)  # type: ignore  # noqa: F821


# ----------------------------------------------------------------------------------------------------------------------


@dataclass
class CurrentActionEvent(Event):

    data: common.CurrentAction = field(default_factory=common.CurrentAction)
    event: str = field(default=wo_suffix(__qualname__), init=False)  # type: ignore  # noqa: F821


# ----------------------------------------------------------------------------------------------------------------------


@dataclass
class PackageStateEvent(Event):

    data: common.PackageState = field(default_factory=common.PackageState)
    event: str = field(default=wo_suffix(__qualname__), init=False)  # type: ignore  # noqa: F821

# ----------------------------------------------------------------------------------------------------------------------


@dataclass
class PackageInfoEvent(Event):

    data: Optional[common.PackageInfo] = None
    event: str = field(default=wo_suffix(__qualname__), init=False)  # type: ignore  # noqa: F821


# ----------------------------------------------------------------------------------------------------------------------

@dataclass
class ActionStateEvent(Event):

    data: common.ActionState = field(default_factory=common.ActionState)
    event: str = field(default=wo_suffix(__qualname__), init=False)  # type: ignore  # noqa: F821


@dataclass
class ActionExecutionData(JsonSchemaMixin):

    action_id: str = ""


@dataclass
class ActionExecutionEvent(Event):
    """
    Used to notify beginning of the action execution triggered while editing a project.
    """

    data: ActionExecutionData = field(default_factory=ActionExecutionData)
    event: str = field(default=wo_suffix(__qualname__), init=False)  # type: ignore  # noqa: F821


@dataclass
class ActionResult(JsonSchemaMixin):

    action_id: str = ""
    result: Optional[str] = field(default=None, metadata=dict(description="JSON-encoded result of the action."))
    error: Optional[str] = None


@dataclass
class ActionResultEvent(Event):
    """
    Used to notify result of the action execution triggered while editing a project.
    """

    data: ActionResult = field(default_factory=ActionResult)
    event: str = field(default=wo_suffix(__qualname__), init=False)  # type: ignore  # noqa: F821


"""
------------------------------------------------------------------------------------------------------------------------
Objects
------------------------------------------------------------------------------------------------------------------------
"""


@dataclass
class ObjectTypesChangedEvent(Event):

    data: List[str] = field(default_factory=list)  # changed object types
    event: str = field(default=wo_suffix(__qualname__), init=False)  # type: ignore  # noqa: F821


<<<<<<< HEAD
@dataclass
class SceneCollisionsData(JsonSchemaMixin):

    boxes: List[object_type.Box] = field(default_factory=list)
    spheres: List[object_type.Sphere] = field(default_factory=list)
    cylinders: List[object_type.Cylinder] = field(default_factory=list)
    meshes: List[object_type.Mesh] = field(default_factory=list)


@dataclass
class SceneCollisionsEvent(Event):

    data: SceneCollisionsData = field(default_factory=SceneCollisionsData)
=======
"""
------------------------------------------------------------------------------------------------------------------------
Robots
------------------------------------------------------------------------------------------------------------------------
"""


@dataclass
class RobotJointsData(JsonSchemaMixin):

    robot_id: str
    joints: List[common.Joint]


@dataclass
class RobotJointsEvent(Event):

    data: Optional[RobotJointsData] = None
    event: str = field(default=wo_suffix(__qualname__), init=False)  # type: ignore  # noqa: F821


@dataclass
class EefPose(JsonSchemaMixin):

    end_effector_id: str
    pose: common.Pose


@dataclass
class RobotEefData(JsonSchemaMixin):

    robot_id: str
    end_effectors: List[EefPose] = field(default_factory=list)


@dataclass
class RobotEefEvent(Event):

    data: Optional[RobotEefData] = None
>>>>>>> ecf75cb4
    event: str = field(default=wo_suffix(__qualname__), init=False)  # type: ignore  # noqa: F821<|MERGE_RESOLUTION|>--- conflicted
+++ resolved
@@ -219,7 +219,6 @@
     event: str = field(default=wo_suffix(__qualname__), init=False)  # type: ignore  # noqa: F821
 
 
-<<<<<<< HEAD
 @dataclass
 class SceneCollisionsData(JsonSchemaMixin):
 
@@ -229,11 +228,7 @@
     meshes: List[object_type.Mesh] = field(default_factory=list)
 
 
-@dataclass
-class SceneCollisionsEvent(Event):
-
-    data: SceneCollisionsData = field(default_factory=SceneCollisionsData)
-=======
+
 """
 ------------------------------------------------------------------------------------------------------------------------
 Robots
@@ -273,5 +268,4 @@
 class RobotEefEvent(Event):
 
     data: Optional[RobotEefData] = None
->>>>>>> ecf75cb4
     event: str = field(default=wo_suffix(__qualname__), init=False)  # type: ignore  # noqa: F821