#!/usr/bin/env python3
# -*- coding: utf-8 -*-

import argparse
import json
import logging
import os
import shutil
import tempfile
from typing import Set
from datetime import datetime, timezone

import horast
from apispec import APISpec  # type: ignore
from apispec_webframeworks.flask import FlaskPlugin  # type: ignore
from flask import Flask, send_file, request
from flask_swagger_ui import get_swaggerui_blueprint  # type: ignore

import arcor2
from arcor2 import persistent_storage as ps
from arcor2.data.object_type import ObjectModel
from arcor2.data.execution import PackageMeta
from arcor2.helpers import camel_case_to_snake_case, logger_formatter
from arcor2.object_types_utils import built_in_types_names
from arcor2.source import SourceException
from arcor2.source.logic import program_src  # , get_logic_from_source
from arcor2.source.utils import derived_resources_class, global_action_points_class, global_actions_class

PORT = 5008
SERVICE_NAME = "ARCOR2 Build Service"

logger = logging.getLogger("build")
ch = logging.StreamHandler()
ch.setFormatter(logger_formatter())
logger.setLevel(logging.INFO)
logger.addHandler(ch)

# Create an APISpec
spec = APISpec(
    title=SERVICE_NAME,
    version=arcor2.version(),
    openapi_version="3.0.2",
    plugins=[FlaskPlugin()],
)

app = Flask(__name__)


def _publish(project_id: str, package_name: str):

    with tempfile.TemporaryDirectory() as tmpdirname:

        try:
            project = ps.get_project(project_id)
            scene = ps.get_scene(project.scene_id)

            project_dir = os.path.join(tmpdirname, "arcor2_project")

            data_path = os.path.join(project_dir, "data")
            ot_path = os.path.join(project_dir, "object_types")
            srv_path = os.path.join(project_dir, "services")

            os.makedirs(data_path)
            os.makedirs(ot_path)
            os.makedirs(srv_path)

            with open(os.path.join(ot_path, "__init__.py"), "w"):
                pass

            with open(os.path.join(srv_path, "__init__.py"), "w"):
                pass

            with open(os.path.join(data_path, "project.json"), "w") as project_file:
                project_file.write(project.to_json())

            with open(os.path.join(data_path, "scene.json"), "w") as scene_file:
                scene_file.write(scene.to_json())

            obj_types_with_models: Set[str] = set()

            for scene_obj in scene.objects:  # TODO handle inheritance

                obj_type = ps.get_object_type(scene_obj.type)

                if obj_type.model and obj_type.id not in obj_types_with_models:
                    obj_types_with_models.add(obj_type.id)

                    model = ps.get_model(obj_type.model.id, obj_type.model.type)
                    obj_model = ObjectModel(obj_type.model.type, **{model.type().value.lower(): model})

                    with open(os.path.join(data_path, camel_case_to_snake_case(obj_type.id) + ".json"), "w")\
                            as model_file:
                        model_file.write(obj_model.to_json())

                with open(os.path.join(ot_path, camel_case_to_snake_case(obj_type.id)) + ".py", "w") as obj_file:
                    obj_file.write(obj_type.source)

            for scene_srv in scene.services:
                srv = ps.get_service_type(scene_srv.type)
                with open(os.path.join(srv_path, camel_case_to_snake_case(srv.id)) + ".py", "w") as srv_file:
                    srv_file.write(srv.source)

        except ps.PersistentStorageException as e:
            logger.exception("Failed to get something from the project service.")
            return str(e), 404

        try:

            with open(os.path.join(project_dir, 'script.py'), "w") as script_file:

                if project.has_logic:
                    script_file.write(program_src(project, scene, built_in_types_names(), True))
                else:
                    try:
                        script = ps.get_project_sources(project.id).script

                        # check if it is a valid Python code
                        try:
                            horast.parse(script)
                        except SyntaxError:
                            logger.exception("Failed to parse code of the uploaded script.")
                            return "Invalid code.", 501

                        script_file.write(script)

                    except ps.PersistentStorageException:

                        logger.info("Script not found on project service, creating one from scratch.")

                        # write script without the main loop
                        script_file.write(program_src(project, scene, built_in_types_names(), False))

            with open(os.path.join(project_dir, 'resources.py'), "w") as res:
                res.write(derived_resources_class(project))

            with open(os.path.join(project_dir, 'actions.py'), "w") as act:
                act.write(global_actions_class(project))

            with open(os.path.join(project_dir, 'action_points.py'), "w") as aps:
                aps.write(global_action_points_class(project))

            with open(os.path.join(project_dir, 'package.json'), "w") as pkg:
                pkg.write(PackageMeta(package_name, datetime.now(tz=timezone.utc)).to_json())

        except SourceException as e:
            logger.exception("Failed to generate script.")
            return str(e), 501

        archive_path = os.path.join(tmpdirname, "arcor2_project")
        shutil.make_archive(archive_path, 'zip',  project_dir)
        return send_file(archive_path + ".zip", as_attachment=True, cache_timeout=0)


@app.route("/project/<string:project_id>/publish", methods=['GET'])
def project_publish(project_id: str):
    """Publish project
            ---
            get:
              description: Get zip file with execution package. To be used by the Execution service.
              parameters:
                - in: path
                  name: project_id
                  schema:
                    type: string
                  required: true
                  description: unique ID
                - in: query
                  name: PackageName
                  schema:
                    type: string
<<<<<<< HEAD
                  required: false
                  default: Package
=======
                    default: Package
                  required: false
>>>>>>> 074fb092
                  description: Package name
              responses:
                200:
                  description: Ok
                  content:
                    application/zip:
                        schema:
                          type: string
                          format: binary
                          example: The archive of execution package (.zip)
                404:
                    description: Project ID or some of the required items was not found.
                501:
                    description: Project invalid.
            """

    return _publish(project_id, request.args.get('PackageName', default="N/A"))


@app.route("/project/<string:project_id>/script", methods=['PUT'])
def project_script(project_id: str):
    """Project script
            ---
            put:
              description: Add or update project main script (DOES NOT WORK YET).
              parameters:
                - in: path
                  name: project_id
                  schema:
                    type: string
                  required: true
                  description: unique ID
              requestBody:
                  content:
                    text/x-python:
                      schema:
                        type: string
                        format: binary
              responses:
                200:
                  description: Ok
            """
    # TODO use get_logic_from_source
    pass


@app.route("/swagger/api/swagger.json", methods=["GET"])
def get_swagger():
    return json.dumps(spec.to_dict())


with app.test_request_context():
    spec.path(view=project_publish)
    spec.path(view=project_script)


def main():

    parser = argparse.ArgumentParser(description=SERVICE_NAME)
    parser.add_argument('-s', '--swagger', action="store_true", default=False)
    args = parser.parse_args()

    if args.swagger:
        print(spec.to_yaml())
        return

    SWAGGER_URL = "/swagger"

    swaggerui_blueprint = get_swaggerui_blueprint(
        SWAGGER_URL,  # Swagger UI static files will be mapped to '{SWAGGER_URL}/dist/'
        "./api/swagger.json"
    )

    # Register blueprint at URL
    app.register_blueprint(swaggerui_blueprint, url_prefix=SWAGGER_URL)

    app.run(host='0.0.0.0', port=PORT)


if __name__ == '__main__':
    main()<|MERGE_RESOLUTION|>--- conflicted
+++ resolved
@@ -168,13 +168,8 @@
                   name: PackageName
                   schema:
                     type: string
-<<<<<<< HEAD
-                  required: false
-                  default: Package
-=======
                     default: Package
                   required: false
->>>>>>> 074fb092
                   description: Package name
               responses:
                 200:
