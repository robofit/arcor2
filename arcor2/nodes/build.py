#!/usr/bin/env python3
# -*- coding: utf-8 -*-

import argparse
import json
import logging
import os
import shutil
import tempfile
from typing import Set
from datetime import datetime, timezone

import horast
from apispec import APISpec  # type: ignore
from apispec_webframeworks.flask import FlaskPlugin  # type: ignore
<<<<<<< HEAD
from flask import Flask, send_file, request
=======
from flask import Flask, send_file
from flask_cors import CORS  # type: ignore
>>>>>>> 2df5c216
from flask_swagger_ui import get_swaggerui_blueprint  # type: ignore

import arcor2
from arcor2 import persistent_storage as ps
from arcor2.data.object_type import ObjectModel
from arcor2.data.execution import PackageMeta
from arcor2.helpers import camel_case_to_snake_case, logger_formatter
from arcor2.object_types_utils import built_in_types_names
from arcor2.source import SourceException
from arcor2.source.logic import program_src  # , get_logic_from_source
from arcor2.source.utils import derived_resources_class, global_action_points_class, global_actions_class

PORT = 5008
SERVICE_NAME = "ARCOR2 Build Service"

logger = logging.getLogger("build")
ch = logging.StreamHandler()
ch.setFormatter(logger_formatter())
logger.setLevel(logging.INFO)
logger.addHandler(ch)

# Create an APISpec
spec = APISpec(
    title=SERVICE_NAME,
    version=arcor2.version(),
    openapi_version="3.0.2",
    plugins=[FlaskPlugin()],
)

app = Flask(__name__)
CORS(app)


def _publish(project_id: str, package_name: str):

    with tempfile.TemporaryDirectory() as tmpdirname:

        try:
            project = ps.get_project(project_id)
            scene = ps.get_scene(project.scene_id)

            project_dir = os.path.join(tmpdirname, "arcor2_project")

            data_path = os.path.join(project_dir, "data")
            ot_path = os.path.join(project_dir, "object_types")
            srv_path = os.path.join(project_dir, "services")

            os.makedirs(data_path)
            os.makedirs(ot_path)
            os.makedirs(srv_path)

            with open(os.path.join(ot_path, "__init__.py"), "w"):
                pass

            with open(os.path.join(srv_path, "__init__.py"), "w"):
                pass

            with open(os.path.join(data_path, "project.json"), "w") as project_file:
                project_file.write(project.to_json())

            with open(os.path.join(data_path, "scene.json"), "w") as scene_file:
                scene_file.write(scene.to_json())

            obj_types_with_models: Set[str] = set()

            for scene_obj in scene.objects:  # TODO handle inheritance

                obj_type = ps.get_object_type(scene_obj.type)

                if obj_type.model and obj_type.id not in obj_types_with_models:
                    obj_types_with_models.add(obj_type.id)

                    model = ps.get_model(obj_type.model.id, obj_type.model.type)
                    obj_model = ObjectModel(obj_type.model.type, **{model.type().value.lower(): model})

                    with open(os.path.join(data_path, camel_case_to_snake_case(obj_type.id) + ".json"), "w")\
                            as model_file:
                        model_file.write(obj_model.to_json())

                with open(os.path.join(ot_path, camel_case_to_snake_case(obj_type.id)) + ".py", "w") as obj_file:
                    obj_file.write(obj_type.source)

            for scene_srv in scene.services:
                srv = ps.get_service_type(scene_srv.type)
                with open(os.path.join(srv_path, camel_case_to_snake_case(srv.id)) + ".py", "w") as srv_file:
                    srv_file.write(srv.source)

        except ps.PersistentStorageException as e:
            logger.exception("Failed to get something from the project service.")
            return str(e), 404

        try:

            with open(os.path.join(project_dir, 'script.py'), "w") as script_file:

                if project.has_logic:
                    script_file.write(program_src(project, scene, built_in_types_names(), True))
                else:
                    try:
                        script = ps.get_project_sources(project.id).script

                        # check if it is a valid Python code
                        try:
                            horast.parse(script)
                        except SyntaxError:
                            logger.exception("Failed to parse code of the uploaded script.")
                            return "Invalid code.", 501

                        script_file.write(script)

                    except ps.PersistentStorageException:

                        logger.info("Script not found on project service, creating one from scratch.")

                        # write script without the main loop
                        script_file.write(program_src(project, scene, built_in_types_names(), False))

            with open(os.path.join(project_dir, 'resources.py'), "w") as res:
                res.write(derived_resources_class(project))

            with open(os.path.join(project_dir, 'actions.py'), "w") as act:
                act.write(global_actions_class(project))

            with open(os.path.join(project_dir, 'action_points.py'), "w") as aps:
                aps.write(global_action_points_class(project))

            with open(os.path.join(project_dir, 'package.json'), "w") as pkg:
                pkg.write(PackageMeta(package_name, datetime.now(tz=timezone.utc)).to_json())

        except SourceException as e:
            logger.exception("Failed to generate script.")
            return str(e), 501

        archive_path = os.path.join(tmpdirname, "arcor2_project")
        shutil.make_archive(archive_path, 'zip',  project_dir)
        return send_file(archive_path + ".zip", as_attachment=True, cache_timeout=0)


@app.route("/project/<string:project_id>/publish", methods=['GET'])
def project_publish(project_id: str):
    """Publish project
            ---
            get:
              description: Get zip file with execution package. To be used by the Execution service.
              parameters:
                - in: path
                  name: project_id
                  schema:
                    type: string
                  required: true
                  description: unique ID
                - in: query
                  name: PackageName
                  schema:
                    type: string
                    default: Package
                  required: false
                  description: Package name
              responses:
                200:
                  description: Ok
                  content:
                    application/zip:
                        schema:
                          type: string
                          format: binary
                          example: The archive of execution package (.zip)
                404:
                    description: Project ID or some of the required items was not found.
                501:
                    description: Project invalid.
            """

    return _publish(project_id, request.args.get('PackageName', default="N/A"))


@app.route("/project/<string:project_id>/script", methods=['PUT'])
def project_script(project_id: str):
    """Project script
            ---
            put:
              description: Add or update project main script (DOES NOT WORK YET).
              parameters:
                - in: path
                  name: project_id
                  schema:
                    type: string
                  required: true
                  description: unique ID
              requestBody:
                  content:
                    text/x-python:
                      schema:
                        type: string
                        format: binary
              responses:
                200:
                  description: Ok
            """
    # TODO use get_logic_from_source
    pass


@app.route("/swagger/api/swagger.json", methods=["GET"])
def get_swagger():
    return json.dumps(spec.to_dict())


with app.test_request_context():
    spec.path(view=project_publish)
    spec.path(view=project_script)


def main():

    parser = argparse.ArgumentParser(description=SERVICE_NAME)
    parser.add_argument('-s', '--swagger', action="store_true", default=False)
    args = parser.parse_args()

    if args.swagger:
        print(spec.to_yaml())
        return

    SWAGGER_URL = "/swagger"

    swaggerui_blueprint = get_swaggerui_blueprint(
        SWAGGER_URL,  # Swagger UI static files will be mapped to '{SWAGGER_URL}/dist/'
        "./api/swagger.json"
    )

    # Register blueprint at URL
    app.register_blueprint(swaggerui_blueprint, url_prefix=SWAGGER_URL)

    app.run(host='0.0.0.0', port=PORT)


if __name__ == '__main__':
    main()<|MERGE_RESOLUTION|>--- conflicted
+++ resolved
@@ -13,12 +13,8 @@
 import horast
 from apispec import APISpec  # type: ignore
 from apispec_webframeworks.flask import FlaskPlugin  # type: ignore
-<<<<<<< HEAD
 from flask import Flask, send_file, request
-=======
-from flask import Flask, send_file
 from flask_cors import CORS  # type: ignore
->>>>>>> 2df5c216
 from flask_swagger_ui import get_swaggerui_blueprint  # type: ignore
 
 import arcor2
