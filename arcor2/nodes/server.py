#!/usr/bin/env python3
# -*- coding: utf-8 -*-


import argparse
import asyncio
import functools
import json
import sys
from typing import get_type_hints, List, Awaitable
import inspect

import websockets
from websockets.server import WebSocketServerProtocol as WsClient
from aiologger.levels import LogLevel  # type: ignore
from dataclasses_jsonschema import ValidationError

import arcor2
import arcor2.helpers as hlp
from arcor2 import action as action_mod
from arcor2 import aio_persistent_storage as storage
from arcor2 import nodes
from arcor2.data import events, common, compile_json_schemas
from arcor2.data import rpc
from arcor2.data.helpers import RPC_MAPPING, EVENT_MAPPING
from arcor2.parameter_plugins import PARAM_PLUGINS

import arcor2.server.globals as glob
import arcor2.server.objects_services_actions as osa
from arcor2.server import execution as exe, notifications as notif, rpc as srpc

# disables before/after messages, etc.
action_mod.HANDLE_ACTIONS = False


async def handle_manager_incoming_messages(manager_client) -> None:

    try:

        async for message in manager_client:

            msg = json.loads(message)

            if "event" in msg:

                if glob.INTERFACES:
                    await asyncio.wait([intf.send(message) for intf in glob.INTERFACES])

                try:
                    evt = EVENT_MAPPING[msg["event"]].from_dict(msg)
                except ValidationError as e:
                    await glob.logger.error("Invalid event: {}, error: {}".format(msg, e))
                    continue

                if isinstance(evt, events.PackageInfoEvent):
                    glob.PACKAGE_INFO = evt.data
                elif isinstance(evt, events.PackageStateEvent):
                    glob.PACKAGE_STATE = evt.data

                    if evt.data.state == common.PackageStateEnum.STOPPED:
                        glob.CURRENT_ACTION = None
                        glob.ACTION_STATE = None
                        glob.PACKAGE_INFO = None

                elif isinstance(evt, events.ActionStateEvent):
                    glob.ACTION_STATE = evt.data
                elif isinstance(evt, events.CurrentActionEvent):
                    glob.CURRENT_ACTION = evt.data
                elif isinstance(evt, events.ProjectExceptionEvent):
                    pass
                else:
                    await glob.logger.warn(f"Unhandled type of event from Execution: {evt.event}")

            elif "response" in msg:

                # TODO handle potential errors
                _, resp_cls = RPC_MAPPING[msg["response"]]
                resp = resp_cls.from_dict(msg)
                exe.MANAGER_RPC_RESPONSES[resp.id].put_nowait(resp)

    except websockets.exceptions.ConnectionClosed:
        await glob.logger.error("Connection to manager closed.")


async def _initialize_server() -> None:

    while True:  # wait until Project service becomes available
        try:
            await storage.get_projects()
            break
        except storage.PersistentStorageException:
            await asyncio.sleep(1)

    # this has to be done sequentially as objects might depend on services so (all) services has to be known first
    await osa.get_service_types()
    await osa.get_object_types()
    await osa.get_object_actions()

    bound_handler = functools.partial(hlp.server, logger=glob.logger, register=register, unregister=unregister,
                                      rpc_dict=RPC_DICT, event_dict=EVENT_DICT, verbose=glob.VERBOSE)

    await glob.logger.info("Server initialized.")
    await asyncio.wait([websockets.serve(bound_handler, '0.0.0.0', glob.PORT)])


async def list_meshes_cb(req: rpc.storage.ListMeshesRequest, ui: WsClient) -> rpc.storage.ListMeshesResponse:
    return rpc.storage.ListMeshesResponse(data=await storage.get_meshes())


async def register(websocket: WsClient) -> None:

    await glob.logger.info("Registering new ui")
    glob.INTERFACES.add(websocket)

<<<<<<< HEAD
    tasks: List[Awaitable] = [
        notif.event(websocket, events.ProjectChanged(events.EventType.UPDATE, data=glob.PROJECT)),
        notif.event(websocket, events.SceneChanged(events.EventType.UPDATE, data=glob.SCENE)),
        websocket.send(events.PackageStateEvent(data=glob.PACKAGE_STATE).to_json())
    ]
=======
    tasks: List[Awaitable] = []

    if glob.PROJECT:
        assert glob.SCENE
        tasks.append(notif.event(websocket, events.OpenProject(data=events.OpenProjectData(glob.SCENE, glob.PROJECT))))
    elif glob.SCENE:
        tasks.append(notif.event(websocket, events.OpenScene(data=events.OpenSceneData(glob.SCENE))))

    tasks.append(websocket.send(events.PackageStateEvent(data=glob.PACKAGE_STATE).to_json()))
>>>>>>> eae9bb6b

    if glob.PACKAGE_INFO:
        tasks.append(websocket.send(events.PackageInfoEvent(data=glob.PACKAGE_INFO).to_json()))
    if glob.ACTION_STATE:
        tasks.append(websocket.send(events.ActionStateEvent(data=glob.ACTION_STATE).to_json()))
    if glob.CURRENT_ACTION:
        tasks.append(websocket.send(events.CurrentActionEvent(data=glob.CURRENT_ACTION).to_json()))

    await asyncio.gather(*tasks)


async def unregister(websocket: WsClient) -> None:
    await glob.logger.info("Unregistering ui")  # TODO print out some identifier
    glob.INTERFACES.remove(websocket)

    for registered_uis in glob.ROBOT_JOINTS_REGISTERED_UIS.values():
        if websocket in registered_uis:
            registered_uis.remove(websocket)
    for registered_uis in glob.ROBOT_EEF_REGISTERED_UIS.values():
        if websocket in registered_uis:
            registered_uis.remove(websocket)


async def system_info_cb(req: rpc.common.SystemInfoRequest, ui: WsClient) -> rpc.common.SystemInfoResponse:

    resp = rpc.common.SystemInfoResponse()
    resp.data.version = arcor2.version()
    resp.data.api_version = arcor2.api_version()
    resp.data.supported_parameter_types = set(PARAM_PLUGINS.keys())
    resp.data.supported_rpc_requests = {key.request for key in RPC_DICT.keys()}
    return resp


RPC_DICT: hlp.RPC_DICT_TYPE = {
    rpc.common.SystemInfoRequest: system_info_cb
}

# discovery of RPC callbacks
for _, rpc_module in inspect.getmembers(srpc, inspect.ismodule):
    for rpc_cb_name, rpc_cb in inspect.getmembers(rpc_module):

        if not rpc_cb_name.endswith("_cb"):
            continue

        hints = get_type_hints(rpc_cb)

        try:
            ttype = hints["req"]
        except KeyError:
            continue

        RPC_DICT[ttype] = rpc_cb

# add Project Manager RPC API
for k, v in nodes.execution.RPC_DICT.items():

    if v.__name__.startswith("_"):
        continue

    RPC_DICT[k] = exe.manager_request


# events from clients
EVENT_DICT: hlp.EVENT_DICT_TYPE = {}


def main():

    assert sys.version_info >= (3, 8)

    parser = argparse.ArgumentParser()

    parser.add_argument("-v", "--verbose", help="Increase verbosity.",
                        action="store_const", const=True, default=False)
    parser.add_argument("-d", "--debug", help="Set logging level to debug.",
                        action="store_const", const=LogLevel.DEBUG, default=LogLevel.INFO)
    parser.add_argument('--version', action='version', version=arcor2.version(),
                        help="Shows ARCOR2 version and exits.")
    parser.add_argument('--api_version', action='version', version=arcor2.api_version(),
                        help="Shows API version and exits.")
    parser.add_argument("-a", "--asyncio_debug", help="Turn on asyncio debug mode.",
                        action="store_const", const=True, default=False)

    args = parser.parse_args()
    glob.logger.level = args.debug
    glob.VERBOSE = args.verbose

    loop = asyncio.get_event_loop()
    loop.set_debug(enabled=args.asyncio_debug)

    compile_json_schemas()

    loop.run_until_complete(asyncio.gather(exe.project_manager_client(handle_manager_incoming_messages),
                                           _initialize_server()))


if __name__ == "__main__":
    main()<|MERGE_RESOLUTION|>--- conflicted
+++ resolved
@@ -112,13 +112,6 @@
     await glob.logger.info("Registering new ui")
     glob.INTERFACES.add(websocket)
 
-<<<<<<< HEAD
-    tasks: List[Awaitable] = [
-        notif.event(websocket, events.ProjectChanged(events.EventType.UPDATE, data=glob.PROJECT)),
-        notif.event(websocket, events.SceneChanged(events.EventType.UPDATE, data=glob.SCENE)),
-        websocket.send(events.PackageStateEvent(data=glob.PACKAGE_STATE).to_json())
-    ]
-=======
     tasks: List[Awaitable] = []
 
     if glob.PROJECT:
@@ -128,7 +121,6 @@
         tasks.append(notif.event(websocket, events.OpenScene(data=events.OpenSceneData(glob.SCENE))))
 
     tasks.append(websocket.send(events.PackageStateEvent(data=glob.PACKAGE_STATE).to_json()))
->>>>>>> eae9bb6b
 
     if glob.PACKAGE_INFO:
         tasks.append(websocket.send(events.PackageInfoEvent(data=glob.PACKAGE_INFO).to_json()))
